--- conflicted
+++ resolved
@@ -89,11 +89,7 @@
 `path` tells the server to use this handler when the baseurl has nothing else on it.  It calls getHandler, which wraps around the configHandler.  NextFunction is an Interface defined in Express as a way of handling middleware.  See more in the [Express documentation](https://expressjs.com/en/guide/using-middleware.html).
 
 ### Make a new Route
-<<<<<<< HEAD
-Create a new file in the ___src/api/___ directory called jar.api.ts
-=======
 Create a new file in the ___test/src/api/___ directory called jar.api.ts
->>>>>>> 458c58b2
 
 Copy in this snippet of code
 ```typescript
